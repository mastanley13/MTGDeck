import React, { useState } from 'react';
import { useNavigate, useLocation } from 'react-router-dom';
import { useAuth } from '../../context/AuthContext';
import { GoogleLogin } from '@react-oauth/google';
import { jwtDecode } from 'jwt-decode';

const LoginForm = () => {
  const [email, setEmail] = useState('');
  const [password, setPassword] = useState('');
  const [loading, setLoading] = useState(false);
  const [error, setError] = useState('');
  const { login } = useAuth();
  const navigate = useNavigate();
  const location = useLocation();

  // GHL API Constants
  const GHL_API_BASE_URL = 'https://services.leadconnectorhq.com';
  const GHL_API_TOKEN = import.meta.env.VITE_GHL_API_KEY;
  const GHL_API_VERSION = '2021-07-28';
  const GHL_LOCATION_ID = 'zKZ8Zy6VvGR1m7lNfRkY';
  const PASSWORD_CUSTOM_FIELD_ID = '7GbpQNKTkpS3Od2U0xEl';
  const BACKUP_PASSWORD_FIELD_ID = 'jlDlXSAPDElE3BaA9Usa';

  const handleGoogleSuccess = async (credentialResponse) => {
    try {
      setLoading(true);
      setError('');
      
      // Decode the JWT token to get user info
      const decoded = jwtDecode(credentialResponse.credential);
      
      // Use upsert to create or update user automatically
      console.log('Processing Google user with upsert:', decoded.email);
      
      const upsertResponse = await fetch(`${GHL_API_BASE_URL}/contacts/upsert`, {
        method: 'POST',
        headers: {
          'Authorization': `Bearer ${GHL_API_TOKEN}`,
          'Version': GHL_API_VERSION,
          'Content-Type': 'application/json',
          'Accept': 'application/json',
        },
        body: JSON.stringify({
          locationId: GHL_LOCATION_ID,
          firstName: decoded.given_name,
          lastName: decoded.family_name,
          email: decoded.email,
          source: 'Google OAuth',
          customFields: [
            {
              id: PASSWORD_CUSTOM_FIELD_ID,
              value: 'GOOGLE_AUTH', // Special marker for Google-authenticated users
            },
          ],
        }),
      });

      console.log('GHL Upsert Response Status:', upsertResponse.status);
      if (!upsertResponse.ok) {
        const errorText = await upsertResponse.text();
        console.error('GHL Upsert Error Response:', errorText);
        throw new Error(`Failed to process Google account: ${upsertResponse.status} - ${errorText}`);
      }

      const upsertData = await upsertResponse.json();
      console.log('GHL upsert response:', upsertData);
      
      const userData = {
        id: upsertData.contact.id,
        email: upsertData.contact.email,
        firstName: upsertData.contact.firstName || decoded.given_name,
        lastName: upsertData.contact.lastName || decoded.family_name,
        customFields: upsertData.contact.customFields || [],
        googleAuth: true,
      };
      
      console.log('Logging in Google user:', userData);
      login(userData);
      const from = location.state?.from || '/decks';
      navigate(from, { replace: true });
    } catch (err) {
      setError(err.message || 'Google login failed. Please try again.');
    } finally {
      setLoading(false);
    }
  };

  const handleGoogleError = () => {
    setError('Google login failed. Please try again.');
  };

  const handleSubmit = async (event) => {
    event.preventDefault();
    if (!email || !password) {
      setError('Please enter both email and password.');
      return;
    }

    setLoading(true);
    setError('');

    try {
<<<<<<< HEAD
      // Search for contacts by email using a more reliable endpoint
      const response = await fetch(`${GHL_API_BASE_URL}/contacts/?locationId=${GHL_LOCATION_ID}&email=${encodeURIComponent(email)}`, {
=======
      // Search for contacts by email using the correct endpoint
      const response = await fetch(`${GHL_API_BASE_URL}/contacts/search/duplicate?locationId=${GHL_LOCATION_ID}&email=${encodeURIComponent(email)}`, {
>>>>>>> ceb0939f
        method: 'GET',
        headers: {
          'Authorization': `Bearer ${GHL_API_TOKEN}`,
          'Version': GHL_API_VERSION,
          'Content-Type': 'application/json',
          'Accept': 'application/json',
<<<<<<< HEAD
        },
=======
        }
>>>>>>> ceb0939f
      });

      if (!response.ok) {
        const errorData = await response.text();
        console.error('GHL API Error:', {
          status: response.status,
          statusText: response.statusText,
          error: errorData,
          email: email
        });
        
        if (response.status === 422) {
          throw new Error('Invalid email format or missing required fields.');
        } else if (response.status === 403) {
          throw new Error('Authentication failed. Please check your credentials.');
        } else if (response.status === 404) {
          throw new Error('Email not found. Please check your email or register.');
        } else {
          throw new Error('Network error. Please try again.');
        }
      }

      const data = await response.json();
      console.log('Login search response:', data);
<<<<<<< HEAD

      if (data.contacts && data.contacts.length > 0) {
        const contact = data.contacts[0];
        const passwordField = contact.customFields?.find(cf => cf.id === PASSWORD_CUSTOM_FIELD_ID);
=======

      if (data.contact) {
        const contact = data.contact;
        const passwordField = contact.customFields?.find(cf => 
          cf.id === PASSWORD_CUSTOM_FIELD_ID || cf.id === BACKUP_PASSWORD_FIELD_ID
        );

        console.log('Found password field:', passwordField); // Debug log
>>>>>>> ceb0939f

        if (passwordField && (passwordField.value === password || passwordField.value === 'GOOGLE_AUTH')) {
          const userData = {
            id: contact.id,
            email: contact.email,
            firstName: contact.firstName || contact.firstNameLowerCase,
            lastName: contact.lastName || contact.lastNameLowerCase,
            customFields: contact.customFields || [],
          };
          login(userData);
          setLoading(false);
          const from = location.state?.from || '/decks';
          navigate(from, { replace: true });
        } else {
          console.log('Password mismatch:', {
            provided: password,
            stored: passwordField?.value,
            isGoogleAuth: passwordField?.value === 'GOOGLE_AUTH'
          }); // Debug log
          setError('Invalid email or password. Please try again or register.');
          setLoading(false);
        }
      } else {
        setError('Email not found. Please check your email or register.');
        setLoading(false);
      }
    } catch (err) {
      setError(err.message || 'An unexpected error occurred. Please try again.');
      setLoading(false);
    }
  };

  return (
    <form onSubmit={handleSubmit} className="space-y-6">
      <div className="space-y-2">
        <label htmlFor="email" className="block text-sm font-semibold text-white">
          Email Address
        </label>
        <div className="relative">
          <input
            id="email"
            name="email"
            type="email"
            autoComplete="email"
            required
            value={email}
            onChange={(e) => setEmail(e.target.value)}
            className="w-full pl-10 pr-4 py-3 bg-slate-800/50 border border-slate-600/50 rounded-xl text-white placeholder-slate-400 focus:outline-none focus:ring-2 focus:ring-primary-500 focus:border-transparent transition-all duration-300 hover:border-slate-500/50"
            placeholder="Enter your email address"
            disabled={loading}
          />
          <div className="absolute inset-y-0 left-0 pl-3 flex items-center pointer-events-none">
            <svg className="h-5 w-5 text-slate-400" fill="none" stroke="currentColor" viewBox="0 0 24 24">
              <path strokeLinecap="round" strokeLinejoin="round" strokeWidth={2} d="M16 12a4 4 0 10-8 0 4 4 0 008 0zm0 0v1.5a2.5 2.5 0 005 0V12a9 9 0 10-9 9m4.5-1.206a8.959 8.959 0 01-4.5 1.207" />
            </svg>
          </div>
        </div>
      </div>

      <div className="space-y-2">
        <label htmlFor="password" className="block text-sm font-semibold text-white">
          Password
        </label>
        <div className="relative">
          <input
            id="password"
            name="password"
            type="password"
            autoComplete="current-password"
            required
            value={password}
            onChange={(e) => setPassword(e.target.value)}
            className="w-full pl-10 pr-4 py-3 bg-slate-800/50 border border-slate-600/50 rounded-xl text-white placeholder-slate-400 focus:outline-none focus:ring-2 focus:ring-primary-500 focus:border-transparent transition-all duration-300 hover:border-slate-500/50"
            placeholder="Enter your password"
            disabled={loading}
          />
          <div className="absolute inset-y-0 left-0 pl-3 flex items-center pointer-events-none">
            <svg className="h-5 w-5 text-slate-400" fill="none" stroke="currentColor" viewBox="0 0 24 24">
              <path strokeLinecap="round" strokeLinejoin="round" strokeWidth={2} d="M12 15v2m-6 4h12a2 2 0 002-2v-6a2 2 0 00-2-2H6a2 2 0 00-2 2v6a2 2 0 002 2zm10-10V7a4 4 0 00-8 0v4h8z" />
            </svg>
          </div>
        </div>
      </div>

      {error && (
        <div className="relative">
          <div className="absolute inset-0 bg-red-500/10 rounded-xl blur-sm"></div>
          <div className="relative bg-red-500/20 border border-red-500/30 rounded-xl p-4">
            <div className="flex items-center space-x-3">
              <div className="flex-shrink-0">
                <svg className="h-5 w-5 text-red-400" fill="none" stroke="currentColor" viewBox="0 0 24 24">
                  <path strokeLinecap="round" strokeLinejoin="round" strokeWidth={2} d="M12 8v4m0 4h.01M21 12a9 9 0 11-18 0 9 9 0 0118 0z" />
                </svg>
              </div>
              <p className="text-sm text-red-300 font-medium">{error}</p>
            </div>
          </div>
        </div>
      )}

      <div className="pt-2">
        <button
          type="submit"
          disabled={loading}
          className="btn-modern btn-modern-primary btn-modern-md w-full relative overflow-hidden group"
        >
          {loading && (
            <div className="absolute inset-0 bg-gradient-to-r from-white/0 via-white/20 to-white/0 translate-x-[-100%] animate-pulse"></div>
          )}
          <span className="relative flex items-center justify-center space-x-2">
            {loading ? (
              <>
                <svg className="animate-spin h-4 w-4 text-white" fill="none" viewBox="0 0 24 24">
                  <circle className="opacity-25" cx="12" cy="12" r="10" stroke="currentColor" strokeWidth="4"></circle>
                  <path className="opacity-75" fill="currentColor" d="M4 12a8 8 0 018-8V0C5.373 0 0 5.373 0 12h4zm2 5.291A7.962 7.962 0 014 12H0c0 3.042 1.135 5.824 3 7.938l3-2.647z"></path>
                </svg>
                <span>Signing in...</span>
              </>
            ) : (
              <>
                <span>Sign In</span>
                <svg className="w-4 h-4 group-hover:translate-x-1 transition-transform duration-300" fill="none" stroke="currentColor" viewBox="0 0 24 24">
                  <path strokeLinecap="round" strokeLinejoin="round" strokeWidth={2} d="M13 7l5 5m0 0l-5 5m5-5H6" />
                </svg>
              </>
            )}
          </span>
        </button>
      </div>

      {/* Divider */}
      <div className="relative my-6">
        <div className="absolute inset-0 flex items-center">
          <div className="w-full border-t border-slate-600/50"></div>
        </div>
        <div className="relative flex justify-center text-sm">
          <span className="px-4 bg-slate-900 text-slate-400 font-medium">Or continue with</span>
        </div>
      </div>

      {/* Google Login Button */}
      <div className="w-full">
        {import.meta.env.VITE_GOOGLE_CLIENT_ID ? (
          <GoogleLogin
            onSuccess={handleGoogleSuccess}
            onError={handleGoogleError}
            useOneTap={false}
            theme="filled_black"
            size="large"
            text="signin_with"
            shape="rectangular"
            width={400}
          />
        ) : (
          <div className="w-full p-3 bg-yellow-500/20 border border-yellow-500/30 rounded-xl text-center">
            <p className="text-yellow-300 text-sm">
              Google login not configured. Please set VITE_GOOGLE_CLIENT_ID environment variable.
            </p>
          </div>
        )}
      </div>
    </form>
  );
};

export default LoginForm; <|MERGE_RESOLUTION|>--- conflicted
+++ resolved
@@ -100,24 +100,15 @@
     setError('');
 
     try {
-<<<<<<< HEAD
-      // Search for contacts by email using a more reliable endpoint
-      const response = await fetch(`${GHL_API_BASE_URL}/contacts/?locationId=${GHL_LOCATION_ID}&email=${encodeURIComponent(email)}`, {
-=======
       // Search for contacts by email using the correct endpoint
       const response = await fetch(`${GHL_API_BASE_URL}/contacts/search/duplicate?locationId=${GHL_LOCATION_ID}&email=${encodeURIComponent(email)}`, {
->>>>>>> ceb0939f
         method: 'GET',
         headers: {
           'Authorization': `Bearer ${GHL_API_TOKEN}`,
           'Version': GHL_API_VERSION,
           'Content-Type': 'application/json',
           'Accept': 'application/json',
-<<<<<<< HEAD
-        },
-=======
         }
->>>>>>> ceb0939f
       });
 
       if (!response.ok) {
@@ -142,12 +133,6 @@
 
       const data = await response.json();
       console.log('Login search response:', data);
-<<<<<<< HEAD
-
-      if (data.contacts && data.contacts.length > 0) {
-        const contact = data.contacts[0];
-        const passwordField = contact.customFields?.find(cf => cf.id === PASSWORD_CUSTOM_FIELD_ID);
-=======
 
       if (data.contact) {
         const contact = data.contact;
@@ -156,7 +141,6 @@
         );
 
         console.log('Found password field:', passwordField); // Debug log
->>>>>>> ceb0939f
 
         if (passwordField && (passwordField.value === password || passwordField.value === 'GOOGLE_AUTH')) {
           const userData = {
